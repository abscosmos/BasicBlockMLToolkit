--- conflicted
+++ resolved
@@ -13,8 +13,6 @@
 #[derive(Debug, Clone, Eq, PartialEq, Hash)]
 pub struct BasicBlock(bb_core::BasicBlock);
 
-<<<<<<< HEAD
-=======
 #[pymethods]
 impl BasicBlock {
     pub fn symbolize(&self) -> SymbolizedBasicBlock {
@@ -22,18 +20,13 @@
     }
 }
 
->>>>>>> 240c082f
 impl fmt::Display for BasicBlock {
     fn fmt(&self, f: &mut fmt::Formatter<'_>) -> fmt::Result {
         write!(f, "{}", self.0)
     }
 }
 
-<<<<<<< HEAD
-#[pyclass(eq, hash, frozen)]
-=======
 #[pyclass(eq, hash, frozen, str)]
->>>>>>> 240c082f
 #[repr(transparent)]
 #[derive(Debug, Clone, Eq, PartialEq, Hash)]
 pub struct SymbolizedBasicBlock(bb_core::SymbolizedBasicBlock);
